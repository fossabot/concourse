--- conflicted
+++ resolved
@@ -13,10 +13,6 @@
         , middleGrey
         )
 import Date
-<<<<<<< HEAD
-import Http
-=======
->>>>>>> 0cba188c
 import Dict
 import Effects
 import Expect exposing (..)
@@ -217,25 +213,6 @@
                                         }
                                     , content = builds
                                     }
-<<<<<<< HEAD
-                                <|
-                                    Tuple.first <|
-                                        update (JobFetched <| Ok someJob) defaultModel
-                        , test "JobFetched error" <|
-                            \_ ->
-                                Expect.equal
-                                    defaultModel
-                                <|
-                                    Tuple.first <|
-                                        update (JobFetched <| Err Http.NetworkError) defaultModel
-                        , test "BuildResourcesFetched" <|
-                            \_ ->
-                                let
-                                    buildInput =
-                                        { name = "some-input"
-                                        , version = Dict.fromList [ ( "version", "v1" ) ]
-                                        , firstOccurrence = True
-=======
                             )
                         >> Tuple.first
                         >> Application.view
@@ -731,7 +708,6 @@
                                         { image =
                                             "baseline-chevron-right-24px.svg"
                                         , size = "24px"
->>>>>>> 0cba188c
                                         }
                                         ++ [ style
                                                 [ ( "padding", "5px" )
@@ -758,11 +734,6 @@
                         status =
                             BuildStatusSucceeded
 
-<<<<<<< HEAD
-                                    buildOutput =
-                                        { name = "some-resource"
-                                        , version = Dict.fromList [ ( "version", "v2" ) ]
-=======
                         builds =
                             [ { id = 0
                               , name = "0"
@@ -790,7 +761,6 @@
                                         { previousPage =
                                             Just prevPage
                                         , nextPage = Nothing
->>>>>>> 0cba188c
                                         }
                                     , content = builds
                                     }
