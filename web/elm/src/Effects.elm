--- conflicted
+++ resolved
@@ -144,12 +144,9 @@
     | LoadToken
     | OpenBuildEventStream { url : String, eventTypes : List String }
     | CloseBuildEventStream
-<<<<<<< HEAD
     | CheckIsVisible String
-=======
     | Focus String
     | Blur String
->>>>>>> 9c89fd23
 
 
 type ScrollDirection
