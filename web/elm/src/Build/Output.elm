module Build.Output exposing
    ( OutMsg(..)
    , handleEventsMsg
    , handleStepTreeMsg
    , init
    , parseMsg
    , planAndResourcesFetched
    , subscribeToEvents
    , view
    )

import Ansi.Log
import Array exposing (Array)
import Build.Models
    exposing
        ( BuildEvent(..)
        , OutputModel
        , OutputState(..)
        , StepState(..)
        , StepTree
        , StepTreeModel
        )
<<<<<<< HEAD
import Build.Msgs exposing (Msg(..))
=======
import Build.Msgs exposing (EventsMsg(..), Msg(..))
>>>>>>> 77eeea1d
import Build.StepTree as StepTree
import Build.Styles as Styles
import Concourse
import Concourse.BuildEvents as BuildEvents
import Concourse.BuildStatus
import Date exposing (Date)
import Dict exposing (Dict)
import Effects exposing (Effect(..))
import EventSource
import Html exposing (Html)
import Html.Attributes
    exposing
        ( action
        , class
        , classList
        , id
        , method
        , style
        , title
        )
import Http
import LoadingIndicator
import NotAuthorized
import Routes exposing (StepID)
import Subscription exposing (Subscription(..))


type OutMsg
    = OutNoop
    | OutBuildStatus Concourse.BuildStatus Date


type alias Flags =
    { highlight : Routes.Highlight }


init : Flags -> Concourse.Build -> ( OutputModel, List Effect )
init { highlight } build =
    let
        outputState =
            if Concourse.BuildStatus.isRunning build.status then
                StepsLiveUpdating

            else
                StepsLoading

        model =
            { steps = Nothing
            , errors = Nothing
            , state = outputState
            , events = Nothing
            , eventSourceOpened = False
            , highlight = highlight
            }

        fetch =
            if build.job /= Nothing then
                [ FetchBuildPlanAndResources build.id ]

            else
                [ FetchBuildPlan build.id ]
    in
    ( model, fetch )


handleStepTreeMsg :
    (StepTreeModel -> ( StepTreeModel, List Effect ))
    -> OutputModel
    -> ( OutputModel, List Effect, OutMsg )
handleStepTreeMsg action model =
    case model.steps of
        Just st ->
            let
                ( newModel, effects ) =
                    action st
            in
            ( { model | steps = Just newModel }, effects, OutNoop )

        _ ->
            ( model, [], OutNoop )


planAndResourcesFetched :
    Concourse.BuildId
    -> Result Http.Error ( Concourse.BuildPlan, Concourse.BuildResources )
    -> OutputModel
    -> ( OutputModel, List Effect, OutMsg )
planAndResourcesFetched buildId result model =
    ( case result of
        Err err ->
            case err of
                Http.BadStatus { status } ->
                    if status.code == 404 then
                        { model | events = Just buildId }

                    else
                        model

                _ ->
                    flip always (Debug.log "failed to fetch plan" err) <|
                        model

        Ok ( plan, resources ) ->
            { model
                | steps = Just (StepTree.init model.highlight resources plan)
                , events = Just buildId
            }
    , []
    , OutNoop
    )


handleEventsMsg :
    EventsMsg
    -> OutputModel
    -> ( OutputModel, List Effect, OutMsg )
handleEventsMsg action model =
    case action of
        Opened ->
            ( { model | eventSourceOpened = True }, [], OutNoop )

        Errored ->
            if model.eventSourceOpened then
                -- connection could have dropped out of the blue; just let the browser
                -- handle reconnecting
                ( model, [], OutNoop )

            else
                -- assume request was rejected because auth is required; no way to
                -- really tell
                ( { model | state = NotAuthorized }, [], OutNoop )

        Events (Ok events) ->
            Array.foldl handleEvent_ ( model, [], OutNoop ) events

        Events (Err err) ->
            flip always (Debug.log "failed to get event" err) <|
                ( model, [], OutNoop )


handleEvent_ :
    BuildEvent
    -> ( OutputModel, List Effect, OutMsg )
    -> ( OutputModel, List Effect, OutMsg )
handleEvent_ ev ( m, msgpassedin, outmsgpassedin ) =
    let
        ( m1, msgfromhandleevent, outmsgfromhandleevent ) =
            handleEvent ev m
    in
    ( m1
    , if msgfromhandleevent == [] then
        msgpassedin

      else
        msgfromhandleevent
    , if outmsgfromhandleevent == OutNoop then
        outmsgpassedin

      else
        outmsgfromhandleevent
    )


handleEvent :
    BuildEvent
    -> OutputModel
    -> ( OutputModel, List Effect, OutMsg )
handleEvent event model =
    case event of
        Log origin output time ->
            ( updateStep origin.id (setRunning << appendStepLog output time) model
            , []
            , OutNoop
            )

        Error origin message ->
            ( updateStep origin.id (setStepError message) model
            , []
            , OutNoop
            )

        Initialize origin ->
            ( updateStep origin.id setRunning model
            , []
            , OutNoop
            )

        StartTask origin ->
            ( updateStep origin.id setRunning model
            , []
            , OutNoop
            )

        FinishTask origin exitStatus ->
            ( updateStep origin.id (finishStep exitStatus) model
            , []
            , OutNoop
            )

        FinishGet origin exitStatus version metadata ->
            ( updateStep origin.id (finishStep exitStatus << setResourceInfo version metadata) model
            , []
            , OutNoop
            )

        FinishPut origin exitStatus version metadata ->
            ( updateStep origin.id (finishStep exitStatus << setResourceInfo version metadata) model
            , []
            , OutNoop
            )

        BuildStatus status date ->
            case model.steps of
                Just st ->
                    let
                        ( newSt, effects ) =
                            if not <| Concourse.BuildStatus.isRunning status then
                                ( { st | finished = True }, [] )

                            else
                                ( st, [] )
                    in
                    ( { model | steps = Just newSt }, effects, OutBuildStatus status date )

                Nothing ->
                    ( model, [], OutBuildStatus status date )

        BuildError message ->
            ( { model
                | errors =
                    Just <|
                        Ansi.Log.update message <|
                            Maybe.withDefault (Ansi.Log.init Ansi.Log.Cooked) model.errors
              }
            , []
            , OutNoop
            )

        End ->
            ( { model | state = StepsComplete, events = Nothing }, [], OutNoop )


updateStep : StepID -> (StepTree -> StepTree) -> OutputModel -> OutputModel
updateStep id update model =
    { model | steps = Maybe.map (StepTree.updateAt id update) model.steps }


setRunning : StepTree -> StepTree
setRunning =
    setStepState StepStateRunning


appendStepLog : String -> Maybe Date -> StepTree -> StepTree
appendStepLog output mtime tree =
    flip StepTree.map tree <|
        \step ->
            let
                outputLineCount =
                    Ansi.Log.update output (Ansi.Log.init Ansi.Log.Cooked) |> .lines |> Array.length

                logLineCount =
                    max (Array.length step.log.lines - 1) 0

                setLineTimestamp line timestamps =
                    Dict.update line (\mval -> mtime) timestamps

                newTimestamps =
                    List.foldl
                        setLineTimestamp
                        step.timestamps
                        (List.range logLineCount (logLineCount + outputLineCount - 1))

                newLog =
                    Ansi.Log.update output step.log
            in
            { step | log = newLog, timestamps = newTimestamps }


setStepError : String -> StepTree -> StepTree
setStepError message tree =
    StepTree.map
        (\step ->
            { step
                | state = StepStateErrored
                , error = Just message
            }
        )
        tree


finishStep : Int -> StepTree -> StepTree
finishStep exitStatus tree =
    let
        stepState =
            if exitStatus == 0 then
                StepStateSucceeded

            else
                StepStateFailed
    in
    setStepState stepState tree


setResourceInfo : Concourse.Version -> Concourse.Metadata -> StepTree -> StepTree
setResourceInfo version metadata tree =
    StepTree.map (\step -> { step | version = Just version, metadata = metadata }) tree


setStepState : StepState -> StepTree -> StepTree
setStepState state tree =
    StepTree.map (\step -> { step | state = state }) tree


subscribeToEvents : Int -> Subscription.Subscription Msg
subscribeToEvents buildId =
    Subscription.map BuildEventsMsg
        (Subscription.FromEventSource
            ( "/api/v1/builds/" ++ toString buildId ++ "/events"
            , [ "end", "event" ]
            )
            parseMsg
        )


parseMsg : EventSource.Msg -> EventsMsg
parseMsg msg =
    case msg of
        EventSource.Events evs ->
            Events (BuildEvents.parseEvents evs)

        EventSource.Opened ->
            Opened

        EventSource.Errored ->
            Errored


view : Concourse.Build -> OutputModel -> Html Msg
view build { steps, errors, state } =
    Html.div [ class "steps" ]
        [ viewErrors errors
        , viewStepTree build steps state
        ]


viewStepTree :
    Concourse.Build
    -> Maybe StepTreeModel
    -> OutputState
    -> Html Msg
viewStepTree build steps state =
    case ( state, steps ) of
        ( StepsLoading, _ ) ->
            LoadingIndicator.view

        ( NotAuthorized, _ ) ->
            NotAuthorized.view

        ( StepsLiveUpdating, Just root ) ->
            StepTree.view root

        ( StepsComplete, Just root ) ->
            StepTree.view root

        ( _, Nothing ) ->
            Html.div [] []


viewErrors : Maybe Ansi.Log.Model -> Html msg
viewErrors errors =
    case errors of
        Nothing ->
            Html.div [] []

        Just log ->
            Html.div [ class "build-step" ]
                [ Html.div [ class "header" ]
                    [ Html.div
                        [ style <|
                            Styles.stepStatusIcon "ic-exclamation-triangle"
                        ]
                        []
                    , Html.h3 [] [ Html.text "error" ]
                    ]
                , Html.div [ class "step-body build-errors-body" ]
                    [ Html.pre
                        []
                        (Array.toList (Array.map Ansi.Log.viewLine log.lines))
                    ]
                ]<|MERGE_RESOLUTION|>--- conflicted
+++ resolved
@@ -20,11 +20,7 @@
         , StepTree
         , StepTreeModel
         )
-<<<<<<< HEAD
-import Build.Msgs exposing (Msg(..))
-=======
 import Build.Msgs exposing (EventsMsg(..), Msg(..))
->>>>>>> 77eeea1d
 import Build.StepTree as StepTree
 import Build.Styles as Styles
 import Concourse
