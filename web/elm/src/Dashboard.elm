--- conflicted
+++ resolved
@@ -42,13 +42,9 @@
 import Monocle.Lens
 import Monocle.Optional
 import MonocleHelpers exposing (..)
-<<<<<<< HEAD
 import Mouse
 import NewTopBar.Msgs
 import NewestTopBar as NewTopBar
-=======
-import NewTopBar
->>>>>>> 008c239a
 import Regex exposing (HowMany(All), regex, replace)
 import RemoteData
 import Routes
@@ -382,26 +378,14 @@
 
 subscriptions : Model -> List (Subscription Msg)
 subscriptions model =
-<<<<<<< HEAD
-    Sub.batch
-        [ Time.every Time.second ClockTick
-        , Time.every (5 * Time.second) AutoRefresh
-        , Mouse.moves (\_ -> ShowFooter)
-        , Mouse.clicks (\_ -> ShowFooter)
-        , Keyboard.presses KeyPressed
-        , Keyboard.downs (NewTopBar.Msgs.KeyDown >> FromTopBar)
-        , Window.resizes Msgs.ResizeScreen
-        ]
-=======
     [ OnClockTick Time.second ClockTick
     , OnClockTick (5 * Time.second) AutoRefresh
     , OnMouseMove ShowFooter
     , OnMouseClick ShowFooter
     , OnKeyPress KeyPressed
-    , OnKeyDown KeyDowns
+    , OnKeyDown (NewTopBar.Msgs.KeyDown >> FromTopBar)
     , OnWindowResize Msgs.ResizeScreen
     ]
->>>>>>> 008c239a
 
 
 view : Model -> Html Msg
