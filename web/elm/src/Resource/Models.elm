module Resource.Models exposing
    ( CheckStatus(..)
    , Model
    , PageError(..)
    , PinnedVersion
    , Version
    , VersionEnabledState(..)
    , VersionId
    )

import Concourse
import Concourse.Pagination exposing (Page, Paginated)
import Login.Login as Login
<<<<<<< HEAD
import Message.Message exposing (DomID)
=======
>>>>>>> ee0f2517
import Pinned exposing (CommentState, ResourcePinState)
import Time


type PageError
    = Empty
    | NotFound


type CheckStatus
    = CheckingSuccessfully
    | CurrentlyChecking
    | FailingToCheck


type alias Model =
    Login.Model
        { pageStatus : Result PageError ()
        , checkStatus : CheckStatus
        , checkError : String
        , checkSetupError : String
        , lastChecked : Maybe Time.Posix
        , pinnedVersion : PinnedVersion
        , now : Maybe Time.Posix
        , resourceIdentifier : Concourse.ResourceIdentifier
        , currentPage : Maybe Page
<<<<<<< HEAD
        , hovered : Maybe DomID
=======
>>>>>>> ee0f2517
        , versions : Paginated Version
        , pinCommentLoading : Bool
        , textAreaFocused : Bool
        , icon : Maybe String
        , timeZone : Time.Zone
        }


type alias PinnedVersion =
    ResourcePinState Concourse.Version VersionId CommentState


type VersionEnabledState
    = Enabled
    | Changing
    | Disabled


type alias VersionId =
    Concourse.VersionedResourceIdentifier


type alias Version =
    { id : VersionId
    , version : Concourse.Version
    , metadata : Concourse.Metadata
    , enabled : VersionEnabledState
    , expanded : Bool
    , inputTo : List Concourse.Build
    , outputOf : List Concourse.Build
    , showTooltip : Bool
    }<|MERGE_RESOLUTION|>--- conflicted
+++ resolved
@@ -11,10 +11,6 @@
 import Concourse
 import Concourse.Pagination exposing (Page, Paginated)
 import Login.Login as Login
-<<<<<<< HEAD
-import Message.Message exposing (DomID)
-=======
->>>>>>> ee0f2517
 import Pinned exposing (CommentState, ResourcePinState)
 import Time
 
@@ -41,10 +37,6 @@
         , now : Maybe Time.Posix
         , resourceIdentifier : Concourse.ResourceIdentifier
         , currentPage : Maybe Page
-<<<<<<< HEAD
-        , hovered : Maybe DomID
-=======
->>>>>>> ee0f2517
         , versions : Paginated Version
         , pinCommentLoading : Bool
         , textAreaFocused : Bool
