package radar_test

import (
	"errors"
	"time"

	"code.cloudfoundry.org/clock/fakeclock"
	"code.cloudfoundry.org/lager"
	"code.cloudfoundry.org/lager/lagertest"
	"github.com/cloudfoundry/bosh-cli/director/template"
	"github.com/concourse/concourse/atc"
	"github.com/concourse/concourse/atc/creds"
	"github.com/concourse/concourse/atc/db"
	"github.com/concourse/concourse/atc/db/dbfakes"
	"github.com/concourse/concourse/atc/db/lock"
	"github.com/concourse/concourse/atc/db/lock/lockfakes"
	. "github.com/concourse/concourse/atc/radar"
	"github.com/concourse/concourse/atc/worker"
	"github.com/concourse/concourse/atc/worker/workerfakes"

	rfakes "github.com/concourse/concourse/atc/resource/resourcefakes"
	. "github.com/onsi/ginkgo"
	. "github.com/onsi/gomega"
)

var _ = Describe("ResourceTypeScanner", func() {
	var (
		epoch time.Time

<<<<<<< HEAD
		fakeConn *dbfakes.FakeConn
		fakeTx   *dbfakes.FakeTx

		fakeResourceFactory     *rfakes.FakeResourceFactory
		fakeDBPipeline          *dbfakes.FakePipeline
		fakeResourceConfig      *dbfakes.FakeResourceConfig
		fakeResourceConfigScope *dbfakes.FakeResourceConfigScope
		fakeClock               *fakeclock.FakeClock
		interval                time.Duration
		variables               creds.Variables
=======
		fakeContainer             *workerfakes.FakeContainer
		fakeWorker                *workerfakes.FakeWorker
		fakePool                  *workerfakes.FakePool
		fakeStrategy              *workerfakes.FakeContainerPlacementStrategy
		fakeResourceFactory       *rfakes.FakeResourceFactory
		fakeResourceConfigFactory *dbfakes.FakeResourceConfigFactory
		fakeDBPipeline            *dbfakes.FakePipeline
		fakeResourceConfig        *dbfakes.FakeResourceConfig
		fakeResourceConfigScope   *dbfakes.FakeResourceConfigScope
		fakeClock                 *fakeclock.FakeClock
		interval                  time.Duration
		variables                 creds.Variables
>>>>>>> 425244de

		fakeResourceType      *dbfakes.FakeResourceType
		versionedResourceType atc.VersionedResourceType

		scanner Scanner

		fakeLock *lockfakes.FakeLock
		teamID   = 123
	)

	BeforeEach(func() {
		fakeLock = &lockfakes.FakeLock{}
		interval = 1 * time.Minute
		variables = template.StaticVariables{
			"source-params": "some-secret-sauce",
		}

		versionedResourceType = atc.VersionedResourceType{
			ResourceType: atc.ResourceType{
				Name:   "some-custom-resource",
				Type:   "registry-image",
				Source: atc.Source{"custom": "((source-params))"},
				Tags:   atc.Tags{"some-tag"},
			},
			Version: atc.Version{"custom": "version"},
		}

		fakeTx = new(dbfakes.FakeTx)
		fakeTx.RollbackReturns(nil)
		fakeConn = new(dbfakes.FakeConn)
		fakeConn.BeginReturns(fakeTx, nil)

		fakeClock = fakeclock.NewFakeClock(epoch)

		fakeContainer = new(workerfakes.FakeContainer)
		fakeStrategy = new(workerfakes.FakeContainerPlacementStrategy)
		fakePool = new(workerfakes.FakePool)
		fakeWorker = new(workerfakes.FakeWorker)
		fakeResourceFactory = new(rfakes.FakeResourceFactory)
		fakeResourceType = new(dbfakes.FakeResourceType)
		fakeDBPipeline = new(dbfakes.FakePipeline)
		fakeResourceConfig = new(dbfakes.FakeResourceConfig)
		fakeResourceConfig.IDReturns(123)
		fakeResourceConfigScope = new(dbfakes.FakeResourceConfigScope)
		fakeResourceConfigScope.IDReturns(123)
		fakeResourceConfigScope.ResourceConfigReturns(fakeResourceConfig)

		fakeResourceType.IDReturns(39)
		fakeResourceType.NameReturns("some-custom-resource")
		fakeResourceType.TypeReturns("registry-image")
		fakeResourceType.SourceReturns(atc.Source{"custom": "((source-params))"})
		fakeResourceType.VersionReturns(atc.Version{"custom": "version"}, nil)
		fakeResourceType.TagsReturns(atc.Tags{"some-tag"})
		fakeResourceType.SetResourceConfigReturns(fakeResourceConfigScope, nil)

		fakeDBPipeline.IDReturns(42)
		fakeDBPipeline.NameReturns("some-pipeline")
		fakeDBPipeline.TeamIDReturns(teamID)
		fakeDBPipeline.ReloadReturns(true, nil)
		fakeDBPipeline.ResourceTypesReturns([]db.ResourceType{fakeResourceType}, nil)
		fakeDBPipeline.ResourceTypeReturns(fakeResourceType, true, nil)

		scanner = NewResourceTypeScanner(
			fakeConn,
			fakeClock,
			fakePool,
			fakeResourceFactory,
			interval,
			fakeDBPipeline,
			"https://www.example.com",
			variables,
			fakeStrategy,
		)
	})

	Describe("Run", func() {
		var (
			fakeResource   *rfakes.FakeResource
			actualInterval time.Duration
			runErr         error
		)

		BeforeEach(func() {
			fakeWorker.NameReturns("some-worker")
			fakePool.FindOrChooseWorkerForContainerReturns(fakeWorker, nil)

			fakeContainer.HandleReturns("some-handle")
			fakeWorker.FindOrCreateContainerReturns(fakeContainer, nil)

			fakeResource = new(rfakes.FakeResource)
			fakeResourceFactory.NewResourceForContainerReturns(fakeResource)
		})

		JustBeforeEach(func() {
			actualInterval, runErr = scanner.Run(lagertest.NewTestLogger("test"), fakeResourceType.Name())
		})

		Context("when the lock cannot be acquired", func() {
			BeforeEach(func() {
				fakeResourceConfigScope.AcquireResourceCheckingLockReturns(nil, false, nil)
			})

			It("does not check", func() {
				Expect(fakeResource.CheckCallCount()).To(Equal(0))
			})

			It("returns the configured interval", func() {
				Expect(runErr).To(Equal(ErrFailedToAcquireLock))
				Expect(actualInterval).To(Equal(interval))
			})
		})

		Context("when the lock can be acquired", func() {
			BeforeEach(func() {
				fakeResourceConfigScope.AcquireResourceCheckingLockReturns(fakeLock, true, nil)
			})

			Context("when the last checked was not updated", func() {
				BeforeEach(func() {
					fakeResourceConfigScope.UpdateLastCheckedReturns(false, nil)
				})

				It("does not check", func() {
					Expect(fakeResource.CheckCallCount()).To(Equal(0))
				})

				It("returns the configured interval", func() {
					Expect(runErr).To(Equal(ErrFailedToAcquireLock))
					Expect(actualInterval).To(Equal(interval))
				})
			})

			Context("when the last checked was updated", func() {
				BeforeEach(func() {
					fakeResourceConfigScope.UpdateLastCheckedReturns(true, nil)
				})

				It("checks immediately", func() {
					Expect(fakeResource.CheckCallCount()).To(Equal(1))
				})

				It("constructs the resource of the correct type", func() {
					Expect(fakeResourceType.SetResourceConfigCallCount()).To(Equal(1))
					_, resourceSource, resourceTypes := fakeResourceType.SetResourceConfigArgsForCall(0)
					Expect(resourceSource).To(Equal(atc.Source{"custom": "some-secret-sauce"}))
					Expect(resourceTypes).To(Equal(creds.VersionedResourceTypes{}))

					_, owner, containerSpec, workerSpec, _ := fakePool.FindOrChooseWorkerForContainerArgsForCall(0)
					Expect(owner).To(Equal(db.NewResourceConfigCheckSessionContainerOwner(fakeResourceConfig, ContainerExpiries)))
					Expect(containerSpec.ImageSpec).To(Equal(worker.ImageSpec{
						ResourceType: "registry-image",
					}))
					Expect(containerSpec.Tags).To(Equal([]string{"some-tag"}))
					Expect(containerSpec.TeamID).To(Equal(123))
					Expect(workerSpec).To(Equal(worker.WorkerSpec{
						ResourceType:  "registry-image",
						Tags:          []string{"some-tag"},
						ResourceTypes: creds.VersionedResourceTypes{},
						TeamID:        123,
					}))

					Expect(fakeWorker.FindOrCreateContainerCallCount()).To(Equal(1))
					_, _, _, owner, metadata, containerSpec, resourceTypes := fakeWorker.FindOrCreateContainerArgsForCall(0)
					Expect(owner).To(Equal(db.NewResourceConfigCheckSessionContainerOwner(fakeResourceConfig, ContainerExpiries)))
					Expect(metadata).To(Equal(db.ContainerMetadata{
						Type: db.ContainerTypeCheck,
					}))
					Expect(containerSpec.ImageSpec).To(Equal(worker.ImageSpec{
						ResourceType: "registry-image",
					}))
					Expect(containerSpec.Tags).To(Equal([]string{"some-tag"}))
					Expect(containerSpec.TeamID).To(Equal(123))
					Expect(resourceTypes).To(Equal(creds.VersionedResourceTypes{}))
				})

				Context("when the resource type overrides a base resource type", func() {
					BeforeEach(func() {
						otherResourceType := fakeResourceType

						fakeResourceType = new(dbfakes.FakeResourceType)
						fakeResourceType.IDReturns(40)
						fakeResourceType.NameReturns("registry-image")
						fakeResourceType.TypeReturns("registry-image")
						fakeResourceType.SourceReturns(atc.Source{"custom": "((source-params))"})
						fakeResourceType.VersionReturns(atc.Version{"custom": "image-version"}, nil)
						fakeResourceType.SetResourceConfigReturns(fakeResourceConfigScope, nil)

						fakeDBPipeline.ResourceTypesReturns([]db.ResourceType{
							fakeResourceType,
							otherResourceType,
						}, nil)
						fakeDBPipeline.ResourceTypeReturns(fakeResourceType, true, nil)
					})

					It("constructs the resource of the correct type", func() {
						Expect(fakeResourceType.SetResourceConfigCallCount()).To(Equal(1))
						_, resourceSource, resourceTypes := fakeResourceType.SetResourceConfigArgsForCall(0)
						Expect(resourceSource).To(Equal(atc.Source{"custom": "some-secret-sauce"}))
						Expect(resourceTypes).To(Equal(creds.NewVersionedResourceTypes(variables, atc.VersionedResourceTypes{
							versionedResourceType,
						})))

						Expect(fakeResourceType.SetCheckSetupErrorCallCount()).To(Equal(1))
						err := fakeResourceType.SetCheckSetupErrorArgsForCall(0)
						Expect(err).To(BeNil())

						_, owner, containerSpec, workerSpec, _ := fakePool.FindOrChooseWorkerForContainerArgsForCall(0)
						Expect(owner).To(Equal(db.NewResourceConfigCheckSessionContainerOwner(fakeResourceConfig, ContainerExpiries)))
						Expect(containerSpec.ImageSpec).To(Equal(worker.ImageSpec{
							ResourceType: "registry-image",
						}))
						Expect(containerSpec.TeamID).To(Equal(123))
						Expect(workerSpec).To(Equal(worker.WorkerSpec{
							ResourceType:  "registry-image",
							ResourceTypes: creds.NewVersionedResourceTypes(variables, atc.VersionedResourceTypes{versionedResourceType}),
							TeamID:        123,
						}))

						Expect(fakeWorker.FindOrCreateContainerCallCount()).To(Equal(1))
						_, _, _, owner, metadata, containerSpec, resourceTypes := fakeWorker.FindOrCreateContainerArgsForCall(0)
						Expect(owner).To(Equal(db.NewResourceConfigCheckSessionContainerOwner(fakeResourceConfig, ContainerExpiries)))
						Expect(metadata).To(Equal(db.ContainerMetadata{
							Type: db.ContainerTypeCheck,
						}))
						Expect(containerSpec.ImageSpec).To(Equal(worker.ImageSpec{
							ResourceType: "registry-image",
						}))
						Expect(containerSpec.TeamID).To(Equal(123))
						Expect(resourceTypes).To(Equal(creds.NewVersionedResourceTypes(variables, atc.VersionedResourceTypes{
							versionedResourceType,
						})))
					})
				})

				Context("when the resource type config has a specified check interval", func() {
					BeforeEach(func() {
						fakeResourceType.CheckEveryReturns("10ms")
						fakeDBPipeline.ResourceTypeReturns(fakeResourceType, true, nil)
					})

					It("leases for the configured interval", func() {
						Expect(fakeResourceConfigScope.AcquireResourceCheckingLockCallCount()).To(Equal(1))
						Expect(fakeResourceConfigScope.UpdateLastCheckedCallCount()).To(Equal(1))

						_, leaseInterval := fakeResourceConfigScope.AcquireResourceCheckingLockArgsForCall(0)
						Expect(leaseInterval).To(Equal(10 * time.Millisecond))

						leaseInterval, immediate := fakeResourceConfigScope.UpdateLastCheckedArgsForCall(0)
						Expect(leaseInterval).To(Equal(10 * time.Millisecond))
						Expect(immediate).To(BeFalse())

						Eventually(fakeLock.ReleaseCallCount()).Should(Equal(1))
					})

					It("returns configured interval", func() {
						Expect(actualInterval).To(Equal(10 * time.Millisecond))
					})

					Context("when the interval cannot be parsed", func() {
						BeforeEach(func() {
							fakeResourceType.CheckEveryReturns("bad-value")
							fakeDBPipeline.ResourceTypeReturns(fakeResourceType, true, nil)
						})

						It("sets the check error", func() {
							Expect(fakeResourceType.SetCheckSetupErrorCallCount()).To(Equal(1))

							resourceErr := fakeResourceType.SetCheckSetupErrorArgsForCall(0)
							Expect(resourceErr).To(MatchError("time: invalid duration bad-value"))
						})

						It("returns an error", func() {
							Expect(runErr).To(HaveOccurred())
						})
					})
				})

				It("grabs a periodic resource checking lock before checking, breaks lock after done", func() {
					Expect(fakeResourceConfigScope.AcquireResourceCheckingLockCallCount()).To(Equal(1))
					Expect(fakeResourceConfigScope.UpdateLastCheckedCallCount()).To(Equal(1))

					_, leaseInterval := fakeResourceConfigScope.AcquireResourceCheckingLockArgsForCall(0)
					Expect(leaseInterval).To(Equal(interval))

					leaseInterval, immediate := fakeResourceConfigScope.UpdateLastCheckedArgsForCall(0)
					Expect(leaseInterval).To(Equal(interval))
					Expect(immediate).To(BeFalse())

					Eventually(fakeLock.ReleaseCallCount()).Should(Equal(1))
				})

				Context("when there is no current version", func() {
					BeforeEach(func() {
						fakeResourceType.VersionReturns(nil, nil)
					})

					It("checks from nil", func() {
						_, _, _, version := fakeResource.CheckArgsForCall(0)
						Expect(version).To(Equal(map[atc.Space]atc.Version{}))
					})
				})

				Context("when there are current versions", func() {
					BeforeEach(func() {
						fakeResourceVersion1 := new(dbfakes.FakeResourceVersion)
						fakeResourceVersion1.IDReturns(1)
						fakeResourceVersion1.VersionReturns(db.Version{"version": "1"})
						fakeResourceVersion1.SpaceReturns(atc.Space("space1"))

						fakeResourceVersion2 := new(dbfakes.FakeResourceVersion)
						fakeResourceVersion2.IDReturns(2)
						fakeResourceVersion2.VersionReturns(db.Version{"version": "2"})
						fakeResourceVersion2.SpaceReturns(atc.Space("space2"))

						fakeResourceConfigScope.LatestVersionsReturns([]db.ResourceVersion{fakeResourceVersion1, fakeResourceVersion2}, nil)
					})

					It("checks with them", func() {
						_, checkHandler, _, version := fakeResource.CheckArgsForCall(0)
						var expectedCheckHandler CheckEventHandler
						Expect(checkHandler).To(BeAssignableToTypeOf(&expectedCheckHandler))
						Expect(version).To(Equal(map[atc.Space]atc.Version{
							atc.Space("space1"): atc.Version{"version": "1"},
							atc.Space("space2"): atc.Version{"version": "2"},
						}))
					})
				})

				Context("when checking fails", func() {
					disaster := errors.New("nope")

					BeforeEach(func() {
						fakeResource.CheckReturns(disaster)
					})

					It("exits with the failure", func() {
						Expect(runErr).To(HaveOccurred())
						Expect(runErr).To(Equal(disaster))
					})

					It("sets the resource's check error", func() {
						Expect(fakeResourceConfigScope.SetCheckErrorCallCount()).To(Equal(1))

						err := fakeResourceConfigScope.SetCheckErrorArgsForCall(0)
						Expect(err).To(Equal(disaster))
					})
				})

				Context("when the pipeline is paused", func() {
					BeforeEach(func() {
						fakeDBPipeline.CheckPausedReturns(true, nil)
					})

					It("does not check", func() {
						Expect(fakeResource.CheckCallCount()).To(BeZero())
					})

					It("returns the default interval", func() {
						Expect(actualInterval).To(Equal(interval))
					})

					It("does not return an error", func() {
						Expect(runErr).NotTo(HaveOccurred())
					})
				})
			})
		})
	})

	Describe("Scan", func() {
		var (
			fakeResource *rfakes.FakeResource
			runErr       error
		)

		BeforeEach(func() {
			fakeWorker.NameReturns("some-worker")
			fakePool.FindOrChooseWorkerForContainerReturns(fakeWorker, nil)

			fakeContainer.HandleReturns("some-handle")
			fakeWorker.FindOrCreateContainerReturns(fakeContainer, nil)

			fakeResource = new(rfakes.FakeResource)
			fakeResourceFactory.NewResourceForContainerReturns(fakeResource)
		})

		JustBeforeEach(func() {
			runErr = scanner.Scan(lagertest.NewTestLogger("test"), fakeResourceType.Name())
		})

		Context("when the lock can be acquired and last checked is updated", func() {
			BeforeEach(func() {
				fakeResourceConfigScope.AcquireResourceCheckingLockReturns(fakeLock, true, nil)
				fakeResourceConfigScope.UpdateLastCheckedReturns(true, nil)
			})

			It("checks immediately", func() {
				Expect(fakeResource.CheckCallCount()).To(Equal(1))
			})

			It("constructs the resource of the correct type", func() {
				Expect(fakeResourceType.SetResourceConfigCallCount()).To(Equal(1))
				_, resourceSource, resourceTypes := fakeResourceType.SetResourceConfigArgsForCall(0)
				Expect(resourceSource).To(Equal(atc.Source{"custom": "some-secret-sauce"}))
				Expect(resourceTypes).To(Equal(creds.VersionedResourceTypes{}))

				Expect(fakeResourceType.SetCheckSetupErrorCallCount()).To(Equal(1))
				err := fakeResourceType.SetCheckSetupErrorArgsForCall(0)
				Expect(err).To(BeNil())

				_, owner, containerSpec, workerSpec, _ := fakePool.FindOrChooseWorkerForContainerArgsForCall(0)
				Expect(owner).To(Equal(db.NewResourceConfigCheckSessionContainerOwner(fakeResourceConfig, ContainerExpiries)))
				Expect(containerSpec.ImageSpec).To(Equal(worker.ImageSpec{
					ResourceType: "registry-image",
				}))
				Expect(containerSpec.Tags).To(Equal([]string{"some-tag"}))
				Expect(containerSpec.TeamID).To(Equal(123))
				Expect(workerSpec).To(Equal(worker.WorkerSpec{
					ResourceType:  "registry-image",
					Tags:          []string{"some-tag"},
					ResourceTypes: creds.VersionedResourceTypes{},
					TeamID:        123,
				}))

				Expect(fakeWorker.FindOrCreateContainerCallCount()).To(Equal(1))
				_, _, _, owner, metadata, containerSpec, resourceTypes := fakeWorker.FindOrCreateContainerArgsForCall(0)
				Expect(owner).To(Equal(db.NewResourceConfigCheckSessionContainerOwner(fakeResourceConfig, ContainerExpiries)))
				Expect(metadata).To(Equal(db.ContainerMetadata{
					Type: db.ContainerTypeCheck,
				}))
				Expect(containerSpec.ImageSpec).To(Equal(worker.ImageSpec{
					ResourceType: "registry-image",
				}))
				Expect(containerSpec.Tags).To(Equal([]string{"some-tag"}))
				Expect(containerSpec.TeamID).To(Equal(123))
				Expect(resourceTypes).To(Equal(creds.VersionedResourceTypes{}))
			})

			Context("when the resource type depends on another custom type", func() {
				var otherResourceType *dbfakes.FakeResourceType

				BeforeEach(func() {
					otherResourceType = new(dbfakes.FakeResourceType)
					otherResourceType.IDReturns(39)
					otherResourceType.NameReturns("custom-resource-parent")
					otherResourceType.TypeReturns("registry-image")

					fakeResourceType = new(dbfakes.FakeResourceType)
					fakeResourceType.IDReturns(40)
					fakeResourceType.NameReturns("custom-resource-child")
					fakeResourceType.TypeReturns("custom-resource-parent")
					fakeResourceType.SetResourceConfigReturns(fakeResourceConfigScope, nil)

					// testing recursion is fun!
					fakeDBPipeline.ResourceTypesReturnsOnCall(0, []db.ResourceType{
						fakeResourceType,
						otherResourceType,
					}, nil)
					fakeDBPipeline.ResourceTypeReturnsOnCall(0, fakeResourceType, true, nil)
				})

				Context("when the custom type does not yet have a version", func() {
					BeforeEach(func() {
						otherResourceType.VersionReturns(nil, nil)
					})

					It("checks for versions of the parent resource type", func() {
						By("calling .scan() for the resource type name")
						Expect(fakeDBPipeline.ResourceTypeCallCount()).To(Equal(2))
						Expect(fakeDBPipeline.ResourceTypeArgsForCall(1)).To(Equal("custom-resource-parent"))
					})

					Context("when the check for the parent succeeds", func() {
						It("reloads the resource types from the database", func() {
							Expect(runErr).ToNot(HaveOccurred())
							Expect(fakeDBPipeline.ResourceTypesCallCount()).To(Equal(4))
						})
					})

					Context("something fails in the parent resource scan", func() {
						var parentResourceTypeErr = errors.New("jma says no recursion in production")
						BeforeEach(func() {
							fakeDBPipeline.ResourceTypeReturnsOnCall(1, otherResourceType, true, parentResourceTypeErr)
						})

						It("returns the error from scanning the parent", func() {
							Expect(runErr).To(Equal(parentResourceTypeErr))
						})

						It("saves the error to check_error on resource type row in db", func() {
							Expect(fakeResourceType.SetCheckSetupErrorCallCount()).To(Equal(1))

							err := fakeResourceType.SetCheckSetupErrorArgsForCall(0)
							Expect(err).To(HaveOccurred())
							Expect(err.Error()).To(Equal("jma says no recursion in production"))
						})
					})
				})

				Context("when the custom type has a version already", func() {
					BeforeEach(func() {
						otherResourceType.VersionReturns(atc.Version{"custom": "image-version"}, nil)
					})

					It("does not check for versions of the parent resource type", func() {
						Expect(fakeDBPipeline.ResourceTypeCallCount()).To(Equal(1))
					})
				})
			})

			Context("when the resource type overrides a base resource type", func() {
				BeforeEach(func() {
					otherResourceType := fakeResourceType

					fakeResourceType = new(dbfakes.FakeResourceType)
					fakeResourceType.IDReturns(40)
					fakeResourceType.NameReturns("registry-image")
					fakeResourceType.TypeReturns("registry-image")
					fakeResourceType.SourceReturns(atc.Source{"custom": "((source-params))"})
					fakeResourceType.SetResourceConfigReturns(fakeResourceConfigScope, nil)

					fakeDBPipeline.ResourceTypesReturns([]db.ResourceType{
						fakeResourceType,
						otherResourceType,
					}, nil)
					fakeDBPipeline.ResourceTypeReturns(fakeResourceType, true, nil)
				})

				It("constructs the resource of the correct type", func() {
					Expect(fakeResourceType.SetResourceConfigCallCount()).To(Equal(1))
					_, resourceSource, resourceTypes := fakeResourceType.SetResourceConfigArgsForCall(0)
					Expect(resourceSource).To(Equal(atc.Source{"custom": "some-secret-sauce"}))
					Expect(resourceTypes).To(Equal(creds.NewVersionedResourceTypes(variables, atc.VersionedResourceTypes{
						versionedResourceType,
					})))

					_, owner, containerSpec, workerSpec, _ := fakePool.FindOrChooseWorkerForContainerArgsForCall(0)
					Expect(owner).To(Equal(db.NewResourceConfigCheckSessionContainerOwner(fakeResourceConfig, ContainerExpiries)))
					Expect(containerSpec.ImageSpec).To(Equal(worker.ImageSpec{
						ResourceType: "registry-image",
					}))
					Expect(containerSpec.TeamID).To(Equal(123))
					Expect(workerSpec).To(Equal(worker.WorkerSpec{
						ResourceType:  "registry-image",
						ResourceTypes: creds.NewVersionedResourceTypes(variables, atc.VersionedResourceTypes{versionedResourceType}),
						TeamID:        123,
					}))

					Expect(fakeWorker.FindOrCreateContainerCallCount()).To(Equal(1))
					_, _, _, owner, metadata, containerSpec, resourceTypes := fakeWorker.FindOrCreateContainerArgsForCall(0)
					Expect(owner).To(Equal(db.NewResourceConfigCheckSessionContainerOwner(fakeResourceConfig, ContainerExpiries)))
					Expect(metadata).To(Equal(db.ContainerMetadata{
						Type: db.ContainerTypeCheck,
					}))
					Expect(containerSpec.ImageSpec).To(Equal(worker.ImageSpec{
						ResourceType: "registry-image",
					}))
					Expect(containerSpec.TeamID).To(Equal(123))
					Expect(resourceTypes).To(Equal(creds.NewVersionedResourceTypes(variables, atc.VersionedResourceTypes{
						versionedResourceType,
					})))
				})
			})

			It("grabs an immediate resource checking lock before checking, breaks lock after done", func() {
				Expect(fakeResourceConfigScope.AcquireResourceCheckingLockCallCount()).To(Equal(1))
				Expect(fakeResourceConfigScope.UpdateLastCheckedCallCount()).To(Equal(1))

				_, leaseInterval := fakeResourceConfigScope.AcquireResourceCheckingLockArgsForCall(0)
				Expect(leaseInterval).To(Equal(interval))

				leaseInterval, immediate := fakeResourceConfigScope.UpdateLastCheckedArgsForCall(0)
				Expect(leaseInterval).To(Equal(interval))
				Expect(immediate).To(BeTrue())

				Eventually(fakeLock.ReleaseCallCount()).Should(Equal(1))
			})

			Context("when setting the resource config on the resource type fails", func() {
				BeforeEach(func() {
					fakeResourceType.SetResourceConfigReturns(nil, errors.New("catastrophe"))
				})

				It("sets the check error and returns the error", func() {
					Expect(runErr).To(HaveOccurred())
					Expect(fakeResourceType.SetCheckSetupErrorCallCount()).To(Equal(1))

					chkErr := fakeResourceType.SetCheckSetupErrorArgsForCall(0)
					Expect(chkErr).To(MatchError("catastrophe"))
				})
			})

			Context("when creating the container fails", func() {
				BeforeEach(func() {
					fakeWorker.FindOrCreateContainerReturns(nil, errors.New("catastrophe"))
				})

				It("sets the check error and returns the error", func() {
					Expect(runErr).To(HaveOccurred())
					Expect(fakeResourceConfigScope.SetCheckErrorCallCount()).To(Equal(1))

					chkErr := fakeResourceConfigScope.SetCheckErrorArgsForCall(0)
					Expect(chkErr).To(MatchError("catastrophe"))
				})
			})

			Context("when finding or choosing the worker fails", func() {
				BeforeEach(func() {
					fakePool.FindOrChooseWorkerForContainerReturns(nil, errors.New("catastrophe"))
				})

				It("sets the check error and returns the error", func() {
					Expect(runErr).To(HaveOccurred())
					Expect(fakeResourceConfigScope.SetCheckErrorCallCount()).To(Equal(1))

					chkErr := fakeResourceConfigScope.SetCheckErrorArgsForCall(0)
					Expect(chkErr).To(MatchError("catastrophe"))
				})
			})

			Context("when there is no current version", func() {
				BeforeEach(func() {
					fakeResourceType.VersionReturns(nil, nil)
				})

				It("checks from nil", func() {
					_, _, _, version := fakeResource.CheckArgsForCall(0)
					Expect(version).To(BeEmpty())
				})
			})

			Context("when there is a current version", func() {
				BeforeEach(func() {
					fakeResourceVersion1 := new(dbfakes.FakeResourceVersion)
					fakeResourceVersion1.IDReturns(1)
					fakeResourceVersion1.VersionReturns(db.Version{"version": "1"})
					fakeResourceVersion1.SpaceReturns(atc.Space("space1"))

					fakeResourceVersion2 := new(dbfakes.FakeResourceVersion)
					fakeResourceVersion2.IDReturns(2)
					fakeResourceVersion2.VersionReturns(db.Version{"version": "2"})
					fakeResourceVersion2.SpaceReturns(atc.Space("space2"))

					fakeResourceConfigScope.LatestVersionsReturns([]db.ResourceVersion{fakeResourceVersion1, fakeResourceVersion2}, nil)
				})

				It("checks with it", func() {
					Expect(fakeResource.CheckCallCount()).To(Equal(1))
					_, checkHandler, _, version := fakeResource.CheckArgsForCall(0)
					var expectedCheckHandler CheckEventHandler
					Expect(checkHandler).To(BeAssignableToTypeOf(&expectedCheckHandler))
					Expect(version).To(Equal(map[atc.Space]atc.Version{
						atc.Space("space1"): atc.Version{"version": "1"},
						atc.Space("space2"): atc.Version{"version": "2"},
					}))
				})
			})

			Context("when checking fails", func() {
				disaster := errors.New("nope")

				BeforeEach(func() {
					fakeResource.CheckReturns(disaster)
				})

				It("exits with the failure", func() {
					Expect(runErr).To(HaveOccurred())
					Expect(runErr).To(Equal(disaster))
				})
			})

			Context("when the lock is not immediately available", func() {
				BeforeEach(func() {
					results := make(chan bool, 4)
					results <- false
					results <- false
					results <- true
					results <- true
					close(results)

					fakeResourceConfigScope.AcquireResourceCheckingLockStub = func(logger lager.Logger, interval time.Duration) (lock.Lock, bool, error) {
						if <-results {
							return fakeLock, true, nil
						} else {
							// allow the sleep to continue
							go fakeClock.WaitForWatcherAndIncrement(time.Second)
							return nil, false, nil
						}
					}
				})

				It("retries every second until it is", func() {
					Expect(fakeResourceConfigScope.AcquireResourceCheckingLockCallCount()).To(Equal(3))

					_, leaseInterval := fakeResourceConfigScope.AcquireResourceCheckingLockArgsForCall(0)
					Expect(leaseInterval).To(Equal(interval))

					_, leaseInterval = fakeResourceConfigScope.AcquireResourceCheckingLockArgsForCall(1)
					Expect(leaseInterval).To(Equal(interval))

					_, leaseInterval = fakeResourceConfigScope.AcquireResourceCheckingLockArgsForCall(2)
					Expect(leaseInterval).To(Equal(interval))

					Expect(fakeLock.ReleaseCallCount()).To(Equal(1))
				})
			})

			Context("when last checked interval is not immediately updated", func() {
				BeforeEach(func() {
					results := make(chan bool, 4)
					results <- false
					results <- false
					results <- true
					results <- true
					close(results)

					fakeResourceConfigScope.UpdateLastCheckedStub = func(interval time.Duration, immediate bool) (bool, error) {
						if <-results {
							return true, nil
						} else {
							// allow the sleep to continue
							go fakeClock.WaitForWatcherAndIncrement(time.Second)
							return false, nil
						}
					}
				})

				It("retries every second until it is", func() {
					Expect(fakeResourceConfigScope.AcquireResourceCheckingLockCallCount()).To(Equal(3))
					Expect(fakeResourceConfigScope.UpdateLastCheckedCallCount()).To(Equal(3))

					leaseInterval, immediate := fakeResourceConfigScope.UpdateLastCheckedArgsForCall(0)
					Expect(leaseInterval).To(Equal(interval))
					Expect(immediate).To(BeTrue())

					leaseInterval, immediate = fakeResourceConfigScope.UpdateLastCheckedArgsForCall(1)
					Expect(leaseInterval).To(Equal(interval))
					Expect(immediate).To(BeTrue())

					leaseInterval, immediate = fakeResourceConfigScope.UpdateLastCheckedArgsForCall(2)
					Expect(leaseInterval).To(Equal(interval))
					Expect(immediate).To(BeTrue())

					Expect(fakeLock.ReleaseCallCount()).To(Equal(3))
				})
			})

			It("clears the resource's check error", func() {
				Expect(fakeResourceConfigScope.SetCheckErrorCallCount()).To(Equal(1))

				err := fakeResourceConfigScope.SetCheckErrorArgsForCall(0)
				Expect(err).To(BeNil())
			})

			Context("when the pipeline is paused", func() {
				BeforeEach(func() {
					fakeDBPipeline.CheckPausedReturns(true, nil)
				})

				It("does not check", func() {
					Expect(fakeResource.CheckCallCount()).To(BeZero())
				})

				It("does not return an error", func() {
					Expect(runErr).NotTo(HaveOccurred())
				})
			})
		})
	})

	Describe("ScanFromVersion", func() {
		var (
			fakeResource *rfakes.FakeResource
			fromVersion  map[atc.Space]atc.Version

			scanErr error
		)

		BeforeEach(func() {
			fakeWorker.NameReturns("some-worker")
			fakePool.FindOrChooseWorkerForContainerReturns(fakeWorker, nil)

			fakeContainer.HandleReturns("some-handle")
			fakeWorker.FindOrCreateContainerReturns(fakeContainer, nil)

			fakeResource = new(rfakes.FakeResource)
			fakeResourceFactory.NewResourceForContainerReturns(fakeResource)
			fromVersion = nil
		})

		JustBeforeEach(func() {
			scanErr = scanner.ScanFromVersion(lagertest.NewTestLogger("test"), "some-resource-type", fromVersion)
		})

		Context("if the lock can be acquired", func() {
			BeforeEach(func() {
				fakeResourceConfigScope.AcquireResourceCheckingLockReturns(fakeLock, true, nil)
				fakeResourceConfigScope.UpdateLastCheckedReturns(true, nil)
			})

			Context("when fromVersion is nil", func() {
				It("checks from nil", func() {
					_, _, _, version := fakeResource.CheckArgsForCall(0)
					Expect(version).To(BeEmpty())
				})
			})

			Context("when fromVersion is specified", func() {
				BeforeEach(func() {
					fromVersion = map[atc.Space]atc.Version{
						atc.Space("space"): atc.Version{
							"version": "1",
						},
					}
				})

				It("checks from it", func() {
					_, _, _, version := fakeResource.CheckArgsForCall(0)
					Expect(version).To(Equal(fromVersion))
				})

				Context("when there are no latest versions", func() {
					It("checks from the fromVersion", func() {
						_, _, _, version := fakeResource.CheckArgsForCall(0)
						Expect(version).To(Equal(fromVersion))
					})
				})

				Context("when there are latest versions", func() {
					BeforeEach(func() {
						fakeResourceVersion1 := new(dbfakes.FakeResourceVersion)
						fakeResourceVersion1.IDReturns(1)
						fakeResourceVersion1.VersionReturns(db.Version{"version": "1"})
						fakeResourceVersion1.SpaceReturns(atc.Space("space1"))

						fakeResourceVersion2 := new(dbfakes.FakeResourceVersion)
						fakeResourceVersion2.IDReturns(2)
						fakeResourceVersion2.VersionReturns(db.Version{"version": "2"})
						fakeResourceVersion2.SpaceReturns(atc.Space("space2"))

						fakeResourceConfigScope.LatestVersionsReturns([]db.ResourceVersion{fakeResourceVersion1, fakeResourceVersion2}, nil)
					})

					Context("when fromVersion has the same space", func() {
						BeforeEach(func() {
							fromVersion = map[atc.Space]atc.Version{
								atc.Space("space1"): atc.Version{
									"version": "2",
								},
							}
						})

						It("checks from the correct version", func() {
							_, _, _, version := fakeResource.CheckArgsForCall(0)
							Expect(version).To(Equal(map[atc.Space]atc.Version{
								atc.Space("space1"): atc.Version{"version": "2"},
								atc.Space("space2"): atc.Version{"version": "2"},
							}))
						})
					})

					Context("when fromVersion does not have the same space", func() {
						It("checks from the correct version", func() {
							_, _, _, version := fakeResource.CheckArgsForCall(0)
							Expect(version).To(Equal(map[atc.Space]atc.Version{
								atc.Space("space"):  atc.Version{"version": "1"},
								atc.Space("space1"): atc.Version{"version": "1"},
								atc.Space("space2"): atc.Version{"version": "2"},
							}))
						})
					})
				})
			})

			Context("when checking fails with ErrResourceScriptFailed", func() {
				scriptFail := atc.ErrResourceScriptFailed{}

				BeforeEach(func() {
					fakeResource.CheckReturns(scriptFail)
				})

				It("returns the error", func() {
					Expect(scanErr).To(Equal(scriptFail))
				})
			})

			Context("when the resource is not in the database", func() {
				BeforeEach(func() {
					fakeDBPipeline.ResourceTypeReturns(nil, false, nil)
				})

				It("returns an error", func() {
					Expect(scanErr).To(HaveOccurred())
					Expect(scanErr.Error()).To(ContainSubstring("resource type not found: some-resource-type"))
				})
			})
		})
	})
})<|MERGE_RESOLUTION|>--- conflicted
+++ resolved
@@ -27,10 +27,13 @@
 	var (
 		epoch time.Time
 
-<<<<<<< HEAD
 		fakeConn *dbfakes.FakeConn
 		fakeTx   *dbfakes.FakeTx
 
+		fakeContainer           *workerfakes.FakeContainer
+		fakeWorker              *workerfakes.FakeWorker
+		fakePool                *workerfakes.FakePool
+		fakeStrategy            *workerfakes.FakeContainerPlacementStrategy
 		fakeResourceFactory     *rfakes.FakeResourceFactory
 		fakeDBPipeline          *dbfakes.FakePipeline
 		fakeResourceConfig      *dbfakes.FakeResourceConfig
@@ -38,20 +41,6 @@
 		fakeClock               *fakeclock.FakeClock
 		interval                time.Duration
 		variables               creds.Variables
-=======
-		fakeContainer             *workerfakes.FakeContainer
-		fakeWorker                *workerfakes.FakeWorker
-		fakePool                  *workerfakes.FakePool
-		fakeStrategy              *workerfakes.FakeContainerPlacementStrategy
-		fakeResourceFactory       *rfakes.FakeResourceFactory
-		fakeResourceConfigFactory *dbfakes.FakeResourceConfigFactory
-		fakeDBPipeline            *dbfakes.FakePipeline
-		fakeResourceConfig        *dbfakes.FakeResourceConfig
-		fakeResourceConfigScope   *dbfakes.FakeResourceConfigScope
-		fakeClock                 *fakeclock.FakeClock
-		interval                  time.Duration
-		variables                 creds.Variables
->>>>>>> 425244de
 
 		fakeResourceType      *dbfakes.FakeResourceType
 		versionedResourceType atc.VersionedResourceType
@@ -142,7 +131,7 @@
 			fakeWorker.FindOrCreateContainerReturns(fakeContainer, nil)
 
 			fakeResource = new(rfakes.FakeResource)
-			fakeResourceFactory.NewResourceForContainerReturns(fakeResource)
+			fakeResourceFactory.NewResourceForContainerReturns(fakeResource, nil)
 		})
 
 		JustBeforeEach(func() {
@@ -435,7 +424,7 @@
 			fakeWorker.FindOrCreateContainerReturns(fakeContainer, nil)
 
 			fakeResource = new(rfakes.FakeResource)
-			fakeResourceFactory.NewResourceForContainerReturns(fakeResource)
+			fakeResourceFactory.NewResourceForContainerReturns(fakeResource, nil)
 		})
 
 		JustBeforeEach(func() {
@@ -838,7 +827,7 @@
 			fakeWorker.FindOrCreateContainerReturns(fakeContainer, nil)
 
 			fakeResource = new(rfakes.FakeResource)
-			fakeResourceFactory.NewResourceForContainerReturns(fakeResource)
+			fakeResourceFactory.NewResourceForContainerReturns(fakeResource, nil)
 			fromVersion = nil
 		})
 
